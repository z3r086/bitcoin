// Copyright (c) 2009-2010 Satoshi Nakamoto
// Copyright (c) 2009-2014 The Bitcoin Core developers
// Distributed under the MIT software license, see the accompanying
// file COPYING or http://www.opensource.org/licenses/mit-license.php.

#if defined(HAVE_CONFIG_H)
#include "config/bitcoin-config.h"
#endif

#include "init.h"

#include "addrman.h"
#include "amount.h"
#include "chain.h"
#include "chainparams.h"
#include "checkpoints.h"
#include "compat/sanity.h"
#include "consensus/validation.h"
#include "key.h"
#include "main.h"
#include "miner.h"
#include "net.h"
#include "policy/policy.h"
#include "rpcserver.h"
#include "script/standard.h"
#include "scheduler.h"
#include "txdb.h"
#include "txmempool.h"
#include "ui_interface.h"
#include "util.h"
#include "utilmoneystr.h"
#include "utilstrencodings.h"
#include "validationinterface.h"

#include "ccl/cclglobals.h" // CCLGlobal * cclGlobal

#ifdef ENABLE_WALLET
#include "wallet/db.h"
#include "wallet/wallet.h"
#include "wallet/walletdb.h"
#endif

#include <stdint.h>
#include <stdio.h>

#ifndef WIN32
#include <signal.h>
#endif

#include <boost/algorithm/string/predicate.hpp>
#include <boost/algorithm/string/replace.hpp>
#include <boost/bind.hpp>
#include <boost/filesystem.hpp>
#include <boost/function.hpp>
#include <boost/interprocess/sync/file_lock.hpp>
#include <boost/thread.hpp>
#include <openssl/crypto.h>

using namespace std;

#ifdef ENABLE_WALLET
CWallet* pwalletMain = NULL;
#endif
bool fFeeEstimatesInitialized = false;

#ifdef WIN32
// Win32 LevelDB doesn't use filedescriptors, and the ones used for
// accessing block files don't count towards the fd_set size limit
// anyway.
#define MIN_CORE_FILEDESCRIPTORS 0
#else
#define MIN_CORE_FILEDESCRIPTORS 150
#endif

/** Used to pass flags to the Bind() function */
enum BindFlags {
    BF_NONE         = 0,
    BF_EXPLICIT     = (1U << 0),
    BF_REPORT_ERROR = (1U << 1),
    BF_WHITELIST    = (1U << 2),
};

static const char* FEE_ESTIMATES_FILENAME="fee_estimates.dat";
CClientUIInterface uiInterface; // Declared but not defined in ui_interface.h

//////////////////////////////////////////////////////////////////////////////
//
// Shutdown
//

//
// Thread management and startup/shutdown:
//
// The network-processing threads are all part of a thread group
// created by AppInit() or the Qt main() function.
//
// A clean exit happens when StartShutdown() or the SIGTERM
// signal handler sets fRequestShutdown, which triggers
// the DetectShutdownThread(), which interrupts the main thread group.
// DetectShutdownThread() then exits, which causes AppInit() to
// continue (it .joins the shutdown thread).
// Shutdown() is then
// called to clean up database connections, and stop other
// threads that should only be stopped after the main network-processing
// threads have exited.
//
// Note that if running -daemon the parent process returns from AppInit2
// before adding any threads to the threadGroup, so .join_all() returns
// immediately and the parent exits from main().
//
// Shutdown for Qt is very similar, only it uses a QTimer to detect
// fRequestShutdown getting set, and then does the normal Qt
// shutdown thing.
//

volatile bool fRequestShutdown = false;

void StartShutdown()
{
    fRequestShutdown = true;
}
bool ShutdownRequested()
{
    return fRequestShutdown;
}

class CCoinsViewErrorCatcher : public CCoinsViewBacked
{
public:
    CCoinsViewErrorCatcher(CCoinsView* view) : CCoinsViewBacked(view) {}
    bool GetCoins(const uint256 &txid, CCoins &coins) const {
        try {
            return CCoinsViewBacked::GetCoins(txid, coins);
        } catch(const std::runtime_error& e) {
            uiInterface.ThreadSafeMessageBox(_("Error reading from database, shutting down."), "", CClientUIInterface::MSG_ERROR);
            LogPrintf("Error reading from database: %s\n", e.what());
            // Starting the shutdown sequence and returning false to the caller would be
            // interpreted as 'entry not found' (as opposed to unable to read data), and
            // could lead to invalid interpretation. Just exit immediately, as we can't
            // continue anyway, and all writes should be atomic.
            abort();
        }
    }
    // Writes do not need similar protection, as failure to write is handled by the caller.
};

static CCoinsViewDB *pcoinsdbview = NULL;
static CCoinsViewErrorCatcher *pcoinscatcher = NULL;

void Shutdown()
{
    LogPrintf("%s: In progress...\n", __func__);
    static CCriticalSection cs_Shutdown;
    TRY_LOCK(cs_Shutdown, lockShutdown);
    if (!lockShutdown)
        return;

    /// Note: Shutdown() must be able to handle cases in which AppInit2() failed part of the way,
    /// for example if the data directory was found to be locked.
    /// Be sure that anything that writes files or flushes caches only does this if the respective
    /// module was initialized.
    RenameThread("bitcoin-shutoff");
    mempool.AddTransactionsUpdated(1);
    StopRPCThreads();
#ifdef ENABLE_WALLET
    if (pwalletMain)
        pwalletMain->Flush(false);
#endif
    GenerateBitcoins(false, 0, Params());
    StopNode();
    UnregisterNodeSignals(GetNodeSignals());

    if (fFeeEstimatesInitialized)
    {
        boost::filesystem::path est_path = GetDataDir() / FEE_ESTIMATES_FILENAME;
        CAutoFile est_fileout(fopen(est_path.string().c_str(), "wb"), SER_DISK, CLIENT_VERSION);
        if (!est_fileout.IsNull())
            mempool.WriteFeeEstimates(est_fileout);
        else
            LogPrintf("%s: Failed to write fee estimates to %s\n", __func__, est_path.string());
        fFeeEstimatesInitialized = false;
    }

    cclGlobals->Shutdown();

    {
        LOCK(cs_main);
        if (pcoinsTip != NULL) {
            FlushStateToDisk();
        }
        delete pcoinsTip;
        pcoinsTip = NULL;
        delete pcoinscatcher;
        pcoinscatcher = NULL;
        delete pcoinsdbview;
        pcoinsdbview = NULL;
        delete pblocktree;
        pblocktree = NULL;
    }
#ifdef ENABLE_WALLET
    if (pwalletMain)
        pwalletMain->Flush(true);
#endif
#ifndef WIN32
    try {
        boost::filesystem::remove(GetPidFile());
    } catch (const boost::filesystem::filesystem_error& e) {
        LogPrintf("%s: Unable to remove pidfile: %s\n", __func__, e.what());
    }
#endif
    UnregisterAllValidationInterfaces();
#ifdef ENABLE_WALLET
    delete pwalletMain;
    pwalletMain = NULL;
#endif
    ECC_Stop();
    LogPrintf("%s: done\n", __func__);
}

/**
 * Signal handlers are very limited in what they are allowed to do, so:
 */
void HandleSIGTERM(int)
{
    fRequestShutdown = true;
}

void HandleSIGHUP(int)
{
    fReopenDebugLog = true;
}

bool static InitError(const std::string &str)
{
    uiInterface.ThreadSafeMessageBox(str, "", CClientUIInterface::MSG_ERROR);
    return false;
}

bool static InitWarning(const std::string &str)
{
    uiInterface.ThreadSafeMessageBox(str, "", CClientUIInterface::MSG_WARNING);
    return true;
}

bool static Bind(const CService &addr, unsigned int flags) {
    if (!(flags & BF_EXPLICIT) && IsLimited(addr))
        return false;
    std::string strError;
    if (!BindListenPort(addr, strError, (flags & BF_WHITELIST) != 0)) {
        if (flags & BF_REPORT_ERROR)
            return InitError(strError);
        return false;
    }
    return true;
}

void OnRPCStopped()
{
    cvBlockChange.notify_all();
    LogPrint("rpc", "RPC stopped.\n");
}

void OnRPCPreCommand(const CRPCCommand& cmd)
{
    // Observe safe mode
    string strWarning = GetWarnings("rpc");
    if (strWarning != "" && !GetBoolArg("-disablesafemode", false) &&
        !cmd.okSafeMode)
        throw JSONRPCError(RPC_FORBIDDEN_BY_SAFE_MODE, string("Safe mode: ") + strWarning);
}

std::string HelpMessage(HelpMessageMode mode)
{
    const bool showDebug = GetBoolArg("-help-debug", false);

    // When adding new options to the categories, please keep and ensure alphabetical ordering.
    // Do not translate _(...) -help-debug options, Many technical terms, and only a very small audience, so is unnecessary stress to translators.
    string strUsage = HelpMessageGroup(_("Options:"));
    strUsage += HelpMessageOpt("-?", _("This help message"));
    strUsage += HelpMessageOpt("-alerts", strprintf(_("Receive and display P2P network alerts (default: %u)"), DEFAULT_ALERTS));
    strUsage += HelpMessageOpt("-alertnotify=<cmd>", _("Execute command when a relevant alert is received or we see a really long fork (%s in cmd is replaced by message)"));
    strUsage += HelpMessageOpt("-blocknotify=<cmd>", _("Execute command when the best block changes (%s in cmd is replaced by block hash)"));
    strUsage += HelpMessageOpt("-checkblocks=<n>", strprintf(_("How many blocks to check at startup (default: %u, 0 = all)"), 288));
    strUsage += HelpMessageOpt("-checklevel=<n>", strprintf(_("How thorough the block verification of -checkblocks is (0-4, default: %u)"), 3));
    strUsage += HelpMessageOpt("-conf=<file>", strprintf(_("Specify configuration file (default: %s)"), "bitcoin.conf"));
    if (mode == HMM_BITCOIND)
    {
#if !defined(WIN32)
        strUsage += HelpMessageOpt("-daemon", _("Run in the background as a daemon and accept commands"));
#endif
    }
    strUsage += HelpMessageOpt("-datadir=<dir>", _("Specify data directory"));
    strUsage += HelpMessageOpt("-dbcache=<n>", strprintf(_("Set database cache size in megabytes (%d to %d, default: %d)"), nMinDbCache, nMaxDbCache, nDefaultDbCache));
    strUsage += HelpMessageOpt("-loadblock=<file>", _("Imports blocks from external blk000??.dat file") + " " + _("on startup"));
    strUsage += HelpMessageOpt("-maxorphantx=<n>", strprintf(_("Keep at most <n> unconnectable transactions in memory (default: %u)"), DEFAULT_MAX_ORPHAN_TRANSACTIONS));
    strUsage += HelpMessageOpt("-par=<n>", strprintf(_("Set the number of script verification threads (%u to %d, 0 = auto, <0 = leave that many cores free, default: %d)"),
        -GetNumCores(), MAX_SCRIPTCHECK_THREADS, DEFAULT_SCRIPTCHECK_THREADS));
#ifndef WIN32
    strUsage += HelpMessageOpt("-pid=<file>", strprintf(_("Specify pid file (default: %s)"), "bitcoind.pid"));
#endif
    strUsage += HelpMessageOpt("-prune=<n>", strprintf(_("Reduce storage requirements by pruning (deleting) old blocks. This mode disables wallet support and is incompatible with -txindex. "
            "Warning: Reverting this setting requires re-downloading the entire blockchain. "
            "(default: 0 = disable pruning blocks, >%u = target size in MiB to use for block files)"), MIN_DISK_SPACE_FOR_BLOCK_FILES / 1024 / 1024));
    strUsage += HelpMessageOpt("-reindex", _("Rebuild block chain index from current blk000??.dat files on startup"));
#if !defined(WIN32)
    strUsage += HelpMessageOpt("-sysperms", _("Create new files with system default permissions, instead of umask 077 (only effective with disabled wallet functionality)"));
#endif
    strUsage += HelpMessageOpt("-txindex", strprintf(_("Maintain a full transaction index, used by the getrawtransaction rpc call (default: %u)"), 0));

    strUsage += HelpMessageGroup(_("Connection options:"));
    strUsage += HelpMessageOpt("-addnode=<ip>", _("Add a node to connect to and attempt to keep the connection open"));
    strUsage += HelpMessageOpt("-banscore=<n>", strprintf(_("Threshold for disconnecting misbehaving peers (default: %u)"), 100));
    strUsage += HelpMessageOpt("-bantime=<n>", strprintf(_("Number of seconds to keep misbehaving peers from reconnecting (default: %u)"), 86400));
    strUsage += HelpMessageOpt("-bind=<addr>", _("Bind to given address and always listen on it. Use [host]:port notation for IPv6"));
    strUsage += HelpMessageOpt("-connect=<ip>", _("Connect only to the specified node(s)"));
    strUsage += HelpMessageOpt("-discover", _("Discover own IP addresses (default: 1 when listening and no -externalip or -proxy)"));
    strUsage += HelpMessageOpt("-dns", _("Allow DNS lookups for -addnode, -seednode and -connect") + " " + _("(default: 1)"));
    strUsage += HelpMessageOpt("-dnsseed", _("Query for peer addresses via DNS lookup, if low on addresses (default: 1 unless -connect)"));
    strUsage += HelpMessageOpt("-externalip=<ip>", _("Specify your own public address"));
    strUsage += HelpMessageOpt("-forcednsseed", strprintf(_("Always query for peer addresses via DNS lookup (default: %u)"), 0));
    strUsage += HelpMessageOpt("-listen", _("Accept connections from outside (default: 1 if no -proxy or -connect)"));
    strUsage += HelpMessageOpt("-maxconnections=<n>", strprintf(_("Maintain at most <n> connections to peers (default: %u)"), DEFAULT_MAX_PEER_CONNECTIONS));
    strUsage += HelpMessageOpt("-maxreceivebuffer=<n>", strprintf(_("Maximum per-connection receive buffer, <n>*1000 bytes (default: %u)"), 5000));
    strUsage += HelpMessageOpt("-maxsendbuffer=<n>", strprintf(_("Maximum per-connection send buffer, <n>*1000 bytes (default: %u)"), 1000));
    strUsage += HelpMessageOpt("-onion=<ip:port>", strprintf(_("Use separate SOCKS5 proxy to reach peers via Tor hidden services (default: %s)"), "-proxy"));
    strUsage += HelpMessageOpt("-onlynet=<net>", _("Only connect to nodes in network <net> (ipv4, ipv6 or onion)"));
    strUsage += HelpMessageOpt("-permitbaremultisig", strprintf(_("Relay non-P2SH multisig (default: %u)"), 1));
    strUsage += HelpMessageOpt("-port=<port>", strprintf(_("Listen for connections on <port> (default: %u or testnet: %u)"), 8333, 18333));
    strUsage += HelpMessageOpt("-proxy=<ip:port>", _("Connect through SOCKS5 proxy"));
    strUsage += HelpMessageOpt("-proxyrandomize", strprintf(_("Randomize credentials for every proxy connection. This enables Tor stream isolation (default: %u)"), 1));
    strUsage += HelpMessageOpt("-seednode=<ip>", _("Connect to a node to retrieve peer addresses, and disconnect"));
    strUsage += HelpMessageOpt("-timeout=<n>", strprintf(_("Specify connection timeout in milliseconds (minimum: 1, default: %d)"), DEFAULT_CONNECT_TIMEOUT));
#ifdef USE_UPNP
#if USE_UPNP
    strUsage += HelpMessageOpt("-upnp", _("Use UPnP to map the listening port (default: 1 when listening and no -proxy)"));
#else
    strUsage += HelpMessageOpt("-upnp", strprintf(_("Use UPnP to map the listening port (default: %u)"), 0));
#endif
#endif
    strUsage += HelpMessageOpt("-whitebind=<addr>", _("Bind to given address and whitelist peers connecting to it. Use [host]:port notation for IPv6"));
    strUsage += HelpMessageOpt("-whitelist=<netmask>", _("Whitelist peers connecting from the given netmask or IP address. Can be specified multiple times.") +
        " " + _("Whitelisted peers cannot be DoS banned and their transactions are always relayed, even if they are already in the mempool, useful e.g. for a gateway"));
    strUsage += HelpMessageOpt("-whiteconnections=<n>", strprintf(_("Reserve this many inbound connections for whitelisted peers (default: %d)"), 0));

#ifdef ENABLE_WALLET
    strUsage += HelpMessageGroup(_("Wallet options:"));
    strUsage += HelpMessageOpt("-disablewallet", _("Do not load the wallet and disable wallet RPC calls"));
    strUsage += HelpMessageOpt("-keypool=<n>", strprintf(_("Set key pool size to <n> (default: %u)"), 100));
    if (showDebug)
        strUsage += HelpMessageOpt("-mintxfee=<amt>", strprintf("Fees (in %s/kB) smaller than this are considered zero fee for transaction creation (default: %s)",
            CURRENCY_UNIT, FormatMoney(CWallet::minTxFee.GetFeePerK())));
    strUsage += HelpMessageOpt("-paytxfee=<amt>", strprintf(_("Fee (in %s/kB) to add to transactions you send (default: %s)"),
        CURRENCY_UNIT, FormatMoney(payTxFee.GetFeePerK())));
    strUsage += HelpMessageOpt("-rescan", _("Rescan the block chain for missing wallet transactions") + " " + _("on startup"));
    strUsage += HelpMessageOpt("-salvagewallet", _("Attempt to recover private keys from a corrupt wallet.dat") + " " + _("on startup"));
    strUsage += HelpMessageOpt("-sendfreetransactions", strprintf(_("Send transactions as zero-fee transactions if possible (default: %u)"), 0));
    strUsage += HelpMessageOpt("-spendzeroconfchange", strprintf(_("Spend unconfirmed change when sending transactions (default: %u)"), 1));
    strUsage += HelpMessageOpt("-txconfirmtarget=<n>", strprintf(_("If paytxfee is not set, include enough fee so transactions begin confirmation on average within n blocks (default: %u)"), DEFAULT_TX_CONFIRM_TARGET));
    strUsage += HelpMessageOpt("-maxtxfee=<amt>", strprintf(_("Maximum total fees (in %s) to use in a single wallet transaction; setting this too low may abort large transactions (default: %s)"),
        CURRENCY_UNIT, FormatMoney(maxTxFee)));
    strUsage += HelpMessageOpt("-upgradewallet", _("Upgrade wallet to latest format") + " " + _("on startup"));
    strUsage += HelpMessageOpt("-wallet=<file>", _("Specify wallet file (within data directory)") + " " + strprintf(_("(default: %s)"), "wallet.dat"));
    strUsage += HelpMessageOpt("-walletbroadcast", _("Make the wallet broadcast transactions") + " " + strprintf(_("(default: %u)"), true));
    strUsage += HelpMessageOpt("-walletnotify=<cmd>", _("Execute command when a wallet transaction changes (%s in cmd is replaced by TxID)"));
    strUsage += HelpMessageOpt("-zapwallettxes=<mode>", _("Delete all wallet transactions and only recover those parts of the blockchain through -rescan on startup") +
        " " + _("(1 = keep tx meta data e.g. account owner and payment request information, 2 = drop tx meta data)"));
#endif

    strUsage += HelpMessageGroup(_("Debugging/Testing options:"));
    if (showDebug)
    {
        strUsage += HelpMessageOpt("-checkpoints", strprintf("Disable expensive verification for known chain history (default: %u)", 1));
        strUsage += HelpMessageOpt("-dblogsize=<n>", strprintf("Flush database activity from memory pool to disk log every <n> megabytes (default: %u)", 100));
        strUsage += HelpMessageOpt("-disablesafemode", strprintf("Disable safemode, override a real safe mode event (default: %u)", 0));
        strUsage += HelpMessageOpt("-testsafemode", strprintf("Force safe mode (default: %u)", 0));
        strUsage += HelpMessageOpt("-dropmessagestest=<n>", "Randomly drop 1 of every <n> network messages");
        strUsage += HelpMessageOpt("-fuzzmessagestest=<n>", "Randomly fuzz 1 of every <n> network messages");
        strUsage += HelpMessageOpt("-flushwallet", strprintf("Run a thread to flush wallet periodically (default: %u)", 1));
        strUsage += HelpMessageOpt("-stopafterblockimport", strprintf("Stop running after importing blocks from disk (default: %u)", 0));
    }
    string debugCategories = "addrman, alert, bench, coindb, db, lock, rand, rpc, selectcoins, mempool, net, proxy, prune"; // Don't translate these and qt below
    if (mode == HMM_BITCOIN_QT)
        debugCategories += ", qt";
    strUsage += HelpMessageOpt("-debug=<category>", strprintf(_("Output debugging information (default: %u, supplying <category> is optional)"), 0) + ". " +
        _("If <category> is not supplied or if <category> = 1, output all debugging information.") + _("<category> can be:") + " " + debugCategories + ".");
    strUsage += HelpMessageOpt("-gen", strprintf(_("Generate coins (default: %u)"), 0));
    strUsage += HelpMessageOpt("-genproclimit=<n>", strprintf(_("Set the number of threads for coin generation if enabled (-1 = all cores, default: %d)"), 1));
    strUsage += HelpMessageOpt("-help-debug", _("Show all debugging options (usage: --help -help-debug)"));
    strUsage += HelpMessageOpt("-logips", strprintf(_("Include IP addresses in debug output (default: %u)"), 0));
    strUsage += HelpMessageOpt("-logtimestamps", strprintf(_("Prepend debug output with timestamp (default: %u)"), 1));
    if (showDebug)
    {
        strUsage += HelpMessageOpt("-limitfreerelay=<n>", strprintf("Continuously rate-limit free transactions to <n>*1000 bytes per minute (default: %u)", 15));
        strUsage += HelpMessageOpt("-relaypriority", strprintf("Require high priority for relaying free or low-fee transactions (default: %u)", 1));
        strUsage += HelpMessageOpt("-maxsigcachesize=<n>", strprintf("Limit size of signature cache to <n> entries (default: %u)", 50000));
    }
    strUsage += HelpMessageOpt("-minrelaytxfee=<amt>", strprintf(_("Fees (in %s/kB) smaller than this are considered zero fee for relaying (default: %s)"),
        CURRENCY_UNIT, FormatMoney(::minRelayTxFee.GetFeePerK())));
    strUsage += HelpMessageOpt("-printtoconsole", _("Send trace/debug info to console instead of debug.log file"));
    if (showDebug)
    {
        strUsage += HelpMessageOpt("-printpriority", strprintf("Log transaction priority and fee per kB when mining blocks (default: %u)", 0));
        strUsage += HelpMessageOpt("-privdb", strprintf("Sets the DB_PRIVATE flag in the wallet db environment (default: %u)", 1));
        strUsage += HelpMessageOpt("-regtest", "Enter regression test mode, which uses a special chain in which blocks can be solved instantly. "
            "This is intended for regression testing tools and app development.");
    }
    strUsage += HelpMessageOpt("-shrinkdebugfile", _("Shrink debug.log file on client startup (default: 1 when no -debug)"));
    strUsage += HelpMessageOpt("-testnet", _("Use the test network"));

    strUsage += HelpMessageGroup(_("Node relay options:"));
    if (showDebug)
        strUsage += HelpMessageOpt("-acceptnonstdtxn", strprintf("Relay and mine \"non-standard\" transactions (%sdefault: %u)", "testnet/regtest only; ", !Params(CBaseChainParams::TESTNET).RequireStandard()));
    strUsage += HelpMessageOpt("-datacarrier", strprintf(_("Relay and mine data carrier transactions (default: %u)"), 1));
    strUsage += HelpMessageOpt("-datacarriersize", strprintf(_("Maximum size of data in data carrier transactions we relay and mine (default: %u)"), MAX_OP_RETURN_RELAY));

    strUsage += HelpMessageGroup(_("Block creation options:"));
    strUsage += HelpMessageOpt("-blockminsize=<n>", strprintf(_("Set minimum block size in bytes (default: %u)"), 0));
    strUsage += HelpMessageOpt("-blockmaxsize=<n>", strprintf(_("Set maximum block size in bytes (default: %d)"), DEFAULT_BLOCK_MAX_SIZE));
    strUsage += HelpMessageOpt("-blockprioritysize=<n>", strprintf(_("Set maximum size of high-priority/low-fee transactions in bytes (default: %d)"), DEFAULT_BLOCK_PRIORITY_SIZE));
    if (showDebug)
        strUsage += HelpMessageOpt("-blockversion=<n>", strprintf("Override block version to test forking scenarios (default: %d)", (int)CBlock::CURRENT_VERSION));

    strUsage += HelpMessageGroup(_("RPC server options:"));
    strUsage += HelpMessageOpt("-server", _("Accept command line and JSON-RPC commands"));
    strUsage += HelpMessageOpt("-rest", strprintf(_("Accept public REST requests (default: %u)"), 0));
    strUsage += HelpMessageOpt("-rpcbind=<addr>", _("Bind to given address to listen for JSON-RPC connections. Use [host]:port notation for IPv6. This option can be specified multiple times (default: bind to all interfaces)"));
    strUsage += HelpMessageOpt("-rpcuser=<user>", _("Username for JSON-RPC connections"));
    strUsage += HelpMessageOpt("-rpcpassword=<pw>", _("Password for JSON-RPC connections"));
    strUsage += HelpMessageOpt("-rpcport=<port>", strprintf(_("Listen for JSON-RPC connections on <port> (default: %u or testnet: %u)"), 8332, 18332));
    strUsage += HelpMessageOpt("-rpcallowip=<ip>", _("Allow JSON-RPC connections from specified source. Valid for <ip> are a single IP (e.g. 1.2.3.4), a network/netmask (e.g. 1.2.3.4/255.255.255.0) or a network/CIDR (e.g. 1.2.3.4/24). This option can be specified multiple times"));
    strUsage += HelpMessageOpt("-rpcthreads=<n>", strprintf(_("Set the number of threads to service RPC calls (default: %d)"), 4));
    strUsage += HelpMessageOpt("-rpckeepalive", strprintf(_("RPC support for HTTP persistent connections (default: %d)"), 1));

    strUsage += HelpMessageGroup(_("RPC SSL options: (see the Bitcoin Wiki for SSL setup instructions)"));
    strUsage += HelpMessageOpt("-rpcssl", _("Use OpenSSL (https) for JSON-RPC connections"));
    strUsage += HelpMessageOpt("-rpcsslcertificatechainfile=<file.cert>", strprintf(_("Server certificate file (default: %s)"), "server.cert"));
    strUsage += HelpMessageOpt("-rpcsslprivatekeyfile=<file.pem>", strprintf(_("Server private key (default: %s)"), "server.pem"));
    strUsage += HelpMessageOpt("-rpcsslciphers=<ciphers>", strprintf(_("Acceptable ciphers (default: %s)"), "TLSv1.2+HIGH:TLSv1+HIGH:!SSLv2:!aNULL:!eNULL:!3DES:@STRENGTH"));

    if (mode == HMM_BITCOIN_QT)
    {
        strUsage += HelpMessageGroup(_("UI Options:"));
        if (showDebug) {
            strUsage += HelpMessageOpt("-allowselfsignedrootcertificates", "Allow self signed root certificates (default: 0)");
        }
        strUsage += HelpMessageOpt("-choosedatadir", _("Choose data directory on startup (default: 0)"));
        strUsage += HelpMessageOpt("-lang=<lang>", _("Set language, for example \"de_DE\" (default: system locale)"));
        strUsage += HelpMessageOpt("-min", _("Start minimized"));
        strUsage += HelpMessageOpt("-rootcertificates=<file>", _("Set SSL root certificates for payment request (default: -system-)"));
        strUsage += HelpMessageOpt("-splash", _("Show splash screen on startup (default: 1)"));
        if (showDebug) {
            strUsage += HelpMessageOpt("-uiplatform", "Select platform to customize UI for (one of windows, macosx, other; default: platform compiled on)");
        }
    }

    cclGlobals->UpdateUsage(strUsage);

    return strUsage;
}

std::string LicenseInfo()
{
    return FormatParagraph(strprintf(_("Copyright (C) 2009-%i The Bitcoin Core Developers"), COPYRIGHT_YEAR)) + "\n" +
           "\n" +
           FormatParagraph(_("This is experimental software.")) + "\n" +
           "\n" +
           FormatParagraph(_("Distributed under the MIT software license, see the accompanying file COPYING or <http://www.opensource.org/licenses/mit-license.php>.")) + "\n" +
           "\n" +
           FormatParagraph(_("This product includes software developed by the OpenSSL Project for use in the OpenSSL Toolkit <https://www.openssl.org/> and cryptographic software written by Eric Young and UPnP software written by Thomas Bernard.")) +
           "\n";
}

static void BlockNotifyCallback(const uint256& hashNewTip)
{
    std::string strCmd = GetArg("-blocknotify", "");

    boost::replace_all(strCmd, "%s", hashNewTip.GetHex());
    boost::thread t(runCommand, strCmd); // thread runs free
}

struct CImportingNow
{
    CImportingNow() {
        assert(fImporting == false);
        fImporting = true;
    }

    ~CImportingNow() {
        assert(fImporting == true);
        fImporting = false;
    }
};


// If we're using -prune with -reindex, then delete block files that will be ignored by the
// reindex.  Since reindexing works by starting at block file 0 and looping until a blockfile
// is missing, do the same here to delete any later block files after a gap.  Also delete all
// rev files since they'll be rewritten by the reindex anyway.  This ensures that vinfoBlockFile
// is in sync with what's actually on disk by the time we start downloading, so that pruning
// works correctly.
void CleanupBlockRevFiles()
{
    using namespace boost::filesystem;
    map<string, path> mapBlockFiles;

    // Glob all blk?????.dat and rev?????.dat files from the blocks directory.
    // Remove the rev files immediately and insert the blk file paths into an
    // ordered map keyed by block file index.
    LogPrintf("Removing unusable blk?????.dat and rev?????.dat files for -reindex with -prune\n");
    path blocksdir = GetDataDir() / "blocks";
    for (directory_iterator it(blocksdir); it != directory_iterator(); it++) {
        if (is_regular_file(*it) &&
            it->path().filename().string().length() == 12 &&
            it->path().filename().string().substr(8,4) == ".dat")
        {
            if (it->path().filename().string().substr(0,3) == "blk")
                mapBlockFiles[it->path().filename().string().substr(3,5)] = it->path();
            else if (it->path().filename().string().substr(0,3) == "rev")
                remove(it->path());
        }
    }

    // Remove all block files that aren't part of a contiguous set starting at
    // zero by walking the ordered map (keys are block file indices) by
    // keeping a separate counter.  Once we hit a gap (or if 0 doesn't exist)
    // start removing block files.
    int nContigCounter = 0;
    BOOST_FOREACH(const PAIRTYPE(string, path)& item, mapBlockFiles) {
        if (atoi(item.first) == nContigCounter) {
            nContigCounter++;
            continue;
        }
        remove(item.second);
    }
}

void ThreadImport(std::vector<boost::filesystem::path> vImportFiles)
{
    RenameThread("bitcoin-loadblk");
    // -reindex
    if (fReindex) {
        CImportingNow imp;
        int nFile = 0;
        while (true) {
            CDiskBlockPos pos(nFile, 0);
            if (!boost::filesystem::exists(GetBlockPosFilename(pos, "blk")))
                break; // No block files left to reindex
            FILE *file = OpenBlockFile(pos, true);
            if (!file)
                break; // This error is logged in OpenBlockFile
            LogPrintf("Reindexing block file blk%05u.dat...\n", (unsigned int)nFile);
            LoadExternalBlockFile(file, &pos);
            nFile++;
        }
        pblocktree->WriteReindexing(false);
        fReindex = false;
        LogPrintf("Reindexing finished\n");
        // To avoid ending up in a situation without genesis block, re-try initializing (no-op if reindexing worked):
        InitBlockIndex();
    }

    // hardcoded $DATADIR/bootstrap.dat
    boost::filesystem::path pathBootstrap = GetDataDir() / "bootstrap.dat";
    if (boost::filesystem::exists(pathBootstrap)) {
        FILE *file = fopen(pathBootstrap.string().c_str(), "rb");
        if (file) {
            CImportingNow imp;
            boost::filesystem::path pathBootstrapOld = GetDataDir() / "bootstrap.dat.old";
            LogPrintf("Importing bootstrap.dat...\n");
            LoadExternalBlockFile(file);
            RenameOver(pathBootstrap, pathBootstrapOld);
        } else {
            LogPrintf("Warning: Could not open bootstrap file %s\n", pathBootstrap.string());
        }
    }

    // -loadblock=
    BOOST_FOREACH(const boost::filesystem::path& path, vImportFiles) {
        FILE *file = fopen(path.string().c_str(), "rb");
        if (file) {
            CImportingNow imp;
            LogPrintf("Importing blocks file %s...\n", path.string());
            LoadExternalBlockFile(file);
        } else {
            LogPrintf("Warning: Could not open blocks file %s\n", path.string());
        }
    }

    if (GetBoolArg("-stopafterblockimport", false)) {
        LogPrintf("Stopping after block import\n");
        StartShutdown();
    }
}

/** Sanity checks
 *  Ensure that Bitcoin is running in a usable environment with all
 *  necessary library support.
 */
bool InitSanityCheck(void)
{
    if(!ECC_InitSanityCheck()) {
        InitError("OpenSSL appears to lack support for elliptic curve cryptography. For more "
                  "information, visit https://en.bitcoin.it/wiki/OpenSSL_and_EC_Libraries");
        return false;
    }
    if (!glibc_sanity_test() || !glibcxx_sanity_test())
        return false;

    return true;
}

/** Initialize bitcoin.
 *  @pre Parameters should be parsed and config file should be read.
 */
bool AppInit2(boost::thread_group& threadGroup, CScheduler& scheduler)
{
    // ********************************************************* Step 1: setup
#ifdef _MSC_VER
    // Turn off Microsoft heap dump noise
    _CrtSetReportMode(_CRT_WARN, _CRTDBG_MODE_FILE);
    _CrtSetReportFile(_CRT_WARN, CreateFileA("NUL", GENERIC_WRITE, 0, NULL, OPEN_EXISTING, 0, 0));
#endif
#if _MSC_VER >= 1400
    // Disable confusing "helpful" text message on abort, Ctrl-C
    _set_abort_behavior(0, _WRITE_ABORT_MSG | _CALL_REPORTFAULT);
#endif
#ifdef WIN32
    // Enable Data Execution Prevention (DEP)
    // Minimum supported OS versions: WinXP SP3, WinVista >= SP1, Win Server 2008
    // A failure is non-critical and needs no further attention!
#ifndef PROCESS_DEP_ENABLE
    // We define this here, because GCCs winbase.h limits this to _WIN32_WINNT >= 0x0601 (Windows 7),
    // which is not correct. Can be removed, when GCCs winbase.h is fixed!
#define PROCESS_DEP_ENABLE 0x00000001
#endif
    typedef BOOL (WINAPI *PSETPROCDEPPOL)(DWORD);
    PSETPROCDEPPOL setProcDEPPol = (PSETPROCDEPPOL)GetProcAddress(GetModuleHandleA("Kernel32.dll"), "SetProcessDEPPolicy");
    if (setProcDEPPol != NULL) setProcDEPPol(PROCESS_DEP_ENABLE);

    // Initialize Windows Sockets
    WSADATA wsadata;
    int ret = WSAStartup(MAKEWORD(2,2), &wsadata);
    if (ret != NO_ERROR || LOBYTE(wsadata.wVersion ) != 2 || HIBYTE(wsadata.wVersion) != 2)
    {
        return InitError(strprintf("Error: Winsock library failed to start (WSAStartup returned error %d)", ret));
    }
#endif
#ifndef WIN32

    if (GetBoolArg("-sysperms", false)) {
#ifdef ENABLE_WALLET
        if (!GetBoolArg("-disablewallet", false))
            return InitError("Error: -sysperms is not allowed in combination with enabled wallet functionality");
#endif
    } else {
        umask(077);
    }

    // Clean shutdown on SIGTERM
    struct sigaction sa;
    sa.sa_handler = HandleSIGTERM;
    sigemptyset(&sa.sa_mask);
    sa.sa_flags = 0;
    sigaction(SIGTERM, &sa, NULL);
    sigaction(SIGINT, &sa, NULL);

    // Reopen debug.log on SIGHUP
    struct sigaction sa_hup;
    sa_hup.sa_handler = HandleSIGHUP;
    sigemptyset(&sa_hup.sa_mask);
    sa_hup.sa_flags = 0;
    sigaction(SIGHUP, &sa_hup, NULL);

#if defined (__SVR4) && defined (__sun)
    // ignore SIGPIPE on Solaris
    signal(SIGPIPE, SIG_IGN);
#endif
#endif

    // ********************************************************* Step 2: parameter interactions
    const CChainParams& chainparams = Params();

    // Set this early so that parameter interactions go to console
    fPrintToConsole = GetBoolArg("-printtoconsole", false);
    fLogTimestamps = GetBoolArg("-logtimestamps", true);
    fLogIPs = GetBoolArg("-logips", false);

    LogPrintf("\n\n\n\n\n\n\n\n\n\n\n\n\n\n\n\n\n\n\n\n");
    LogPrintf("Bitcoin version %s (%s)\n", FormatFullVersion(), CLIENT_DATE);

    // when specifying an explicit binding address, you want to listen on it
    // even when -connect or -proxy is specified
    if (mapArgs.count("-bind")) {
        if (SoftSetBoolArg("-listen", true))
            LogPrintf("%s: parameter interaction: -bind set -> setting -listen=1\n", __func__);
    }
    if (mapArgs.count("-whitebind")) {
        if (SoftSetBoolArg("-listen", true))
            LogPrintf("%s: parameter interaction: -whitebind set -> setting -listen=1\n", __func__);
    }

    if (mapArgs.count("-connect") && mapMultiArgs["-connect"].size() > 0) {
        // when only connecting to trusted nodes, do not seed via DNS, or listen by default
        if (SoftSetBoolArg("-dnsseed", false))
            LogPrintf("%s: parameter interaction: -connect set -> setting -dnsseed=0\n", __func__);
        if (SoftSetBoolArg("-listen", false))
            LogPrintf("%s: parameter interaction: -connect set -> setting -listen=0\n", __func__);
    }

    if (mapArgs.count("-proxy")) {
        // to protect privacy, do not listen by default if a default proxy server is specified
        if (SoftSetBoolArg("-listen", false))
            LogPrintf("%s: parameter interaction: -proxy set -> setting -listen=0\n", __func__);
        // to protect privacy, do not use UPNP when a proxy is set. The user may still specify -listen=1
        // to listen locally, so don't rely on this happening through -listen below.
        if (SoftSetBoolArg("-upnp", false))
            LogPrintf("%s: parameter interaction: -proxy set -> setting -upnp=0\n", __func__);
        // to protect privacy, do not discover addresses by default
        if (SoftSetBoolArg("-discover", false))
            LogPrintf("%s: parameter interaction: -proxy set -> setting -discover=0\n", __func__);
    }

    if (!GetBoolArg("-listen", DEFAULT_LISTEN)) {
        // do not map ports or try to retrieve public IP when not listening (pointless)
        if (SoftSetBoolArg("-upnp", false))
            LogPrintf("%s: parameter interaction: -listen=0 -> setting -upnp=0\n", __func__);
        if (SoftSetBoolArg("-discover", false))
            LogPrintf("%s: parameter interaction: -listen=0 -> setting -discover=0\n", __func__);
    }

    if (mapArgs.count("-externalip")) {
        // if an explicit public IP is specified, do not try to find others
        if (SoftSetBoolArg("-discover", false))
            LogPrintf("%s: parameter interaction: -externalip set -> setting -discover=0\n", __func__);
    }

    if (GetBoolArg("-salvagewallet", false)) {
        // Rewrite just private keys: rescan to find transactions
        if (SoftSetBoolArg("-rescan", true))
            LogPrintf("%s: parameter interaction: -salvagewallet=1 -> setting -rescan=1\n", __func__);
    }

    // -zapwallettx implies a rescan
    if (GetBoolArg("-zapwallettxes", false)) {
        if (SoftSetBoolArg("-rescan", true))
            LogPrintf("%s: parameter interaction: -zapwallettxes=<mode> -> setting -rescan=1\n", __func__);
    }

    // if using block pruning, then disable txindex
    if (GetArg("-prune", 0)) {
        if (GetBoolArg("-txindex", false))
            return InitError(_("Prune mode is incompatible with -txindex."));
#ifdef ENABLE_WALLET
        if (GetBoolArg("-rescan", false)) {
            return InitError(_("Rescans are not possible in pruned mode. You will need to use -reindex which will download the whole blockchain again."));
        }
#endif
    }
    
    // Make sure enough file descriptors are available
    int nBind = std::max((int)mapArgs.count("-bind") + (int)mapArgs.count("-whitebind"), 1);
    int nUserMaxConnections = GetArg("-maxconnections", DEFAULT_MAX_PEER_CONNECTIONS);
    nMaxConnections = std::max(nUserMaxConnections, 0);
    int nUserWhiteConnections = GetArg("-whiteconnections", 0);
    nWhiteConnections = std::max(nUserWhiteConnections, 0);

    if ((mapArgs.count("-whitelist")) || (mapArgs.count("-whitebind"))) {
        if (!(mapArgs.count("-maxconnections"))) {
            // User is using whitelist feature,
            // but did not specify -maxconnections parameter.
            // Silently increase the default to compensate,
            // so that the whitelist connection reservation feature
            // does not inadvertently reduce the default
            // inbound connection capacity of the network.
            nMaxConnections += nWhiteConnections;
        }
    } else {
        // User not using whitelist feature.
        // Silently disable connection reservation,
        // for the same reason as above.
        nWhiteConnections = 0;
    }

    // Trim requested connection counts, to fit into system limitations
    nMaxConnections = std::max(std::min(nMaxConnections, (int)(FD_SETSIZE - nBind - MIN_CORE_FILEDESCRIPTORS)), 0);
    int nFD = RaiseFileDescriptorLimit(nMaxConnections + MIN_CORE_FILEDESCRIPTORS);
    if (nFD < MIN_CORE_FILEDESCRIPTORS)
        return InitError(_("Not enough file descriptors available."));
    nMaxConnections = std::min(nFD - MIN_CORE_FILEDESCRIPTORS, nMaxConnections);

    if (nMaxConnections < nUserMaxConnections)
        InitWarning(strprintf(_("Reducing -maxconnections from %d to %d, because of system limitations."), nUserMaxConnections, nMaxConnections));

    // Connection capacity is prioritized in this order:
    // outbound connections (hardcoded to 8),
    // then whitelisted connections,
    // then non-whitelisted connections get whatever's left (if any).
    if ((nWhiteConnections > 0) && (nWhiteConnections >= (nMaxConnections - 8)))
        InitWarning(strprintf(_("All non-whitelisted incoming connections will be dropped, because -whiteconnections is %d and -maxconnections is only %d."), nWhiteConnections, nMaxConnections));

    // ********************************************************* Step 3: parameter-to-internal-flags

    fDebug = !mapMultiArgs["-debug"].empty();
    // Special-case: if -debug=0/-nodebug is set, turn off debugging messages
    const vector<string>& categories = mapMultiArgs["-debug"];
    if (GetBoolArg("-nodebug", false) || find(categories.begin(), categories.end(), string("0")) != categories.end())
        fDebug = false;

    // Check for -debugnet
    if (GetBoolArg("-debugnet", false))
        InitWarning(_("Warning: Unsupported argument -debugnet ignored, use -debug=net."));
    // Check for -socks - as this is a privacy risk to continue, exit here
    if (mapArgs.count("-socks"))
        return InitError(_("Error: Unsupported argument -socks found. Setting SOCKS version isn't possible anymore, only SOCKS5 proxies are supported."));
    // Check for -tor - as this is a privacy risk to continue, exit here
    if (GetBoolArg("-tor", false))
        return InitError(_("Error: Unsupported argument -tor found, use -onion."));

    if (GetBoolArg("-benchmark", false))
        InitWarning(_("Warning: Unsupported argument -benchmark ignored, use -debug=bench."));

    // Checkmempool and checkblockindex default to true in regtest mode
    mempool.setSanityCheck(GetBoolArg("-checkmempool", chainparams.DefaultConsistencyChecks()));
    fCheckBlockIndex = GetBoolArg("-checkblockindex", chainparams.DefaultConsistencyChecks());
    fCheckpointsEnabled = GetBoolArg("-checkpoints", true);

    // -par=0 means autodetect, but nScriptCheckThreads==0 means no concurrency
    nScriptCheckThreads = GetArg("-par", DEFAULT_SCRIPTCHECK_THREADS);
    if (nScriptCheckThreads <= 0)
        nScriptCheckThreads += GetNumCores();
    if (nScriptCheckThreads <= 1)
        nScriptCheckThreads = 0;
    else if (nScriptCheckThreads > MAX_SCRIPTCHECK_THREADS)
        nScriptCheckThreads = MAX_SCRIPTCHECK_THREADS;

    fServer = GetBoolArg("-server", false);

    // block pruning; get the amount of disk space (in MB) to allot for block & undo files
    int64_t nSignedPruneTarget = GetArg("-prune", 0) * 1024 * 1024;
    if (nSignedPruneTarget < 0) {
        return InitError(_("Prune cannot be configured with a negative value."));
    }
    nPruneTarget = (uint64_t) nSignedPruneTarget;
    if (nPruneTarget) {
        if (nPruneTarget < MIN_DISK_SPACE_FOR_BLOCK_FILES) {
            return InitError(strprintf(_("Prune configured below the minimum of %d MB.  Please use a higher number."), MIN_DISK_SPACE_FOR_BLOCK_FILES / 1024 / 1024));
        }
        LogPrintf("Prune configured to target %uMiB on disk for block and undo files.\n", nPruneTarget / 1024 / 1024);
        fPruneMode = true;
    }

#ifdef ENABLE_WALLET
    bool fDisableWallet = GetBoolArg("-disablewallet", false);
#endif

    nConnectTimeout = GetArg("-timeout", DEFAULT_CONNECT_TIMEOUT);
    if (nConnectTimeout <= 0)
        nConnectTimeout = DEFAULT_CONNECT_TIMEOUT;

    // Fee-per-kilobyte amount considered the same as "free"
    // If you are mining, be careful setting this:
    // if you set it to zero then
    // a transaction spammer can cheaply fill blocks using
    // 1-satoshi-fee transactions. It should be set above the real
    // cost to you of processing a transaction.
    if (mapArgs.count("-minrelaytxfee"))
    {
        CAmount n = 0;
        if (ParseMoney(mapArgs["-minrelaytxfee"], n) && n > 0)
            ::minRelayTxFee = CFeeRate(n);
        else
            return InitError(strprintf(_("Invalid amount for -minrelaytxfee=<amount>: '%s'"), mapArgs["-minrelaytxfee"]));
    }

    fRequireStandard = !GetBoolArg("-acceptnonstdtxn", !Params().RequireStandard());
    if (Params().RequireStandard() && !fRequireStandard)
        return InitError(strprintf("acceptnonstdtxn is not currently supported for %s chain", chainparams.NetworkIDString()));

#ifdef ENABLE_WALLET
    if (mapArgs.count("-mintxfee"))
    {
        CAmount n = 0;
        if (ParseMoney(mapArgs["-mintxfee"], n) && n > 0)
            CWallet::minTxFee = CFeeRate(n);
        else
            return InitError(strprintf(_("Invalid amount for -mintxfee=<amount>: '%s'"), mapArgs["-mintxfee"]));
    }
    if (mapArgs.count("-paytxfee"))
    {
        CAmount nFeePerK = 0;
        if (!ParseMoney(mapArgs["-paytxfee"], nFeePerK))
            return InitError(strprintf(_("Invalid amount for -paytxfee=<amount>: '%s'"), mapArgs["-paytxfee"]));
        if (nFeePerK > nHighTransactionFeeWarning)
            InitWarning(_("Warning: -paytxfee is set very high! This is the transaction fee you will pay if you send a transaction."));
        payTxFee = CFeeRate(nFeePerK, 1000);
        if (payTxFee < ::minRelayTxFee)
        {
            return InitError(strprintf(_("Invalid amount for -paytxfee=<amount>: '%s' (must be at least %s)"),
                                       mapArgs["-paytxfee"], ::minRelayTxFee.ToString()));
        }
    }
    if (mapArgs.count("-maxtxfee"))
    {
        CAmount nMaxFee = 0;
        if (!ParseMoney(mapArgs["-maxtxfee"], nMaxFee))
            return InitError(strprintf(_("Invalid amount for -maxtxfee=<amount>: '%s'"), mapArgs["-maptxfee"]));
        if (nMaxFee > nHighTransactionMaxFeeWarning)
            InitWarning(_("Warning: -maxtxfee is set very high! Fees this large could be paid on a single transaction."));
        maxTxFee = nMaxFee;
        if (CFeeRate(maxTxFee, 1000) < ::minRelayTxFee)
        {
            return InitError(strprintf(_("Invalid amount for -maxtxfee=<amount>: '%s' (must be at least the minrelay fee of %s to prevent stuck transactions)"),
                                       mapArgs["-maxtxfee"], ::minRelayTxFee.ToString()));
        }
    }
    nTxConfirmTarget = GetArg("-txconfirmtarget", DEFAULT_TX_CONFIRM_TARGET);
    bSpendZeroConfChange = GetBoolArg("-spendzeroconfchange", true);
    fSendFreeTransactions = GetBoolArg("-sendfreetransactions", false);

    std::string strWalletFile = GetArg("-wallet", "wallet.dat");
#endif // ENABLE_WALLET

    fIsBareMultisigStd = GetBoolArg("-permitbaremultisig", true);
    nMaxDatacarrierBytes = GetArg("-datacarriersize", nMaxDatacarrierBytes);

    fAlerts = GetBoolArg("-alerts", DEFAULT_ALERTS);

    // Option to startup with mocktime set (used for regression testing):
    SetMockTime(GetArg("-mocktime", 0)); // SetMockTime(0) is a no-op

    // ********************************************************* Step 4: application initialization: dir lock, daemonize, pidfile, debug log

    // Initialize elliptic curve code
    ECC_Start();

    // Sanity check
    if (!InitSanityCheck())
        return InitError(_("Initialization sanity check failed. Bitcoin Core is shutting down."));

    std::string strDataDir = GetDataDir().string();
#ifdef ENABLE_WALLET
    // Wallet file must be a plain filename without a directory
    if (strWalletFile != boost::filesystem::basename(strWalletFile) + boost::filesystem::extension(strWalletFile))
        return InitError(strprintf(_("Wallet %s resides outside data directory %s"), strWalletFile, strDataDir));
#endif
    // Make sure only a single Bitcoin process is using the data directory.
    boost::filesystem::path pathLockFile = GetDataDir() / ".lock";
    FILE* file = fopen(pathLockFile.string().c_str(), "a"); // empty lock file; created if it doesn't exist.
    if (file) fclose(file);

    try {
        static boost::interprocess::file_lock lock(pathLockFile.string().c_str());
        if (!lock.try_lock())
            return InitError(strprintf(_("Cannot obtain a lock on data directory %s. Bitcoin Core is probably already running."), strDataDir));
    } catch(const boost::interprocess::interprocess_exception& e) {
        return InitError(strprintf(_("Cannot obtain a lock on data directory %s. Bitcoin Core is probably already running.") + " %s.", strDataDir, e.what()));
    }

#ifndef WIN32
    CreatePidFile(GetPidFile(), getpid());
#endif
    if (GetBoolArg("-shrinkdebugfile", !fDebug))
        ShrinkDebugFile();

    if (fPrintToDebugLog)
        OpenDebugLog();

    LogPrintf("Using OpenSSL version %s\n", SSLeay_version(SSLEAY_VERSION));
#ifdef ENABLE_WALLET
    LogPrintf("Using BerkeleyDB version %s\n", DbEnv::version(0, 0, 0));
#endif
    if (!fLogTimestamps)
        LogPrintf("Startup time: %s\n", DateTimeStrFormat("%Y-%m-%d %H:%M:%S", GetTime()));
    LogPrintf("Default data directory %s\n", GetDefaultDataDir().string());
    LogPrintf("Using data directory %s\n", strDataDir);
    LogPrintf("Using config file %s\n", GetConfigFile().string());
    LogPrintf("Using at most %i connections (%i file descriptors available)\n", nMaxConnections, nFD);
    if (nWhiteConnections > 0)
        LogPrintf("Reserving %i of these connections for whitelisted inbound peers\n", nWhiteConnections);
    std::ostringstream strErrors;

    LogPrintf("Using %u threads for script verification\n", nScriptCheckThreads);
    if (nScriptCheckThreads) {
        for (int i=0; i<nScriptCheckThreads-1; i++)
            threadGroup.create_thread(&ThreadScriptCheck);
    }

    // Start the lightweight task scheduler thread
    CScheduler::Function serviceLoop = boost::bind(&CScheduler::serviceQueue, &scheduler);
    threadGroup.create_thread(boost::bind(&TraceThread<CScheduler::Function>, "scheduler", serviceLoop));

    /* Start the RPC server already.  It will be started in "warmup" mode
     * and not really process calls already (but it will signify connections
     * that the server is there and will be ready later).  Warmup mode will
     * be disabled when initialisation is finished.
     */
    if (fServer)
    {
        uiInterface.InitMessage.connect(SetRPCWarmupStatus);
        RPCServer::OnStopped(&OnRPCStopped);
        RPCServer::OnPreCommand(&OnRPCPreCommand);
        StartRPCThreads();
    }

    int64_t nStart;

    // ********************************************************* Step 5: verify wallet database integrity
#ifdef ENABLE_WALLET
    if (!fDisableWallet) {
        LogPrintf("Using wallet %s\n", strWalletFile);
        uiInterface.InitMessage(_("Verifying wallet..."));

        std::string warningString;
        std::string errorString;

        if (!CWallet::Verify(strWalletFile, warningString, errorString))
            return false;

        if (!warningString.empty())
            InitWarning(warningString);
        if (!errorString.empty())
            return InitError(warningString);

    } // (!fDisableWallet)
#endif // ENABLE_WALLET
    // ********************************************************* Step 6: network initialization

    RegisterNodeSignals(GetNodeSignals());

    // format user agent, check total size
    strSubVersion = FormatSubVersion(CLIENT_NAME, CLIENT_VERSION, mapMultiArgs.count("-uacomment") ? mapMultiArgs["-uacomment"] : std::vector<string>());
    if (strSubVersion.size() > MAX_SUBVERSION_LENGTH) {
        return InitError(strprintf("Total length of network version string %i exceeds maximum of %i characters. Reduce the number and/or size of uacomments.",
            strSubVersion.size(), MAX_SUBVERSION_LENGTH));
    }

    if (mapArgs.count("-onlynet")) {
        std::set<enum Network> nets;
        BOOST_FOREACH(const std::string& snet, mapMultiArgs["-onlynet"]) {
            enum Network net = ParseNetwork(snet);
            if (net == NET_UNROUTABLE)
                return InitError(strprintf(_("Unknown network specified in -onlynet: '%s'"), snet));
            nets.insert(net);
        }
        for (int n = 0; n < NET_MAX; n++) {
            enum Network net = (enum Network)n;
            if (!nets.count(net))
                SetLimited(net);
        }
    }

    if (mapArgs.count("-whitelist")) {
        BOOST_FOREACH(const std::string& net, mapMultiArgs["-whitelist"]) {
            CSubNet subnet(net);
            if (!subnet.IsValid())
                return InitError(strprintf(_("Invalid netmask specified in -whitelist: '%s'"), net));
            CNode::AddWhitelistedRange(subnet);
        }
    }

    bool proxyRandomize = GetBoolArg("-proxyrandomize", true);
    // -proxy sets a proxy for all outgoing network traffic
    // -noproxy (or -proxy=0) as well as the empty string can be used to not set a proxy, this is the default
    std::string proxyArg = GetArg("-proxy", "");
    if (proxyArg != "" && proxyArg != "0") {
        proxyType addrProxy = proxyType(CService(proxyArg, 9050), proxyRandomize);
        if (!addrProxy.IsValid())
            return InitError(strprintf(_("Invalid -proxy address: '%s'"), proxyArg));

        SetProxy(NET_IPV4, addrProxy);
        SetProxy(NET_IPV6, addrProxy);
        SetProxy(NET_TOR, addrProxy);
        SetNameProxy(addrProxy);
        SetReachable(NET_TOR); // by default, -proxy sets onion as reachable, unless -noonion later
    }

    // -onion can be used to set only a proxy for .onion, or override normal proxy for .onion addresses
    // -noonion (or -onion=0) disables connecting to .onion entirely
    // An empty string is used to not override the onion proxy (in which case it defaults to -proxy set above, or none)
    std::string onionArg = GetArg("-onion", "");
    if (onionArg != "") {
        if (onionArg == "0") { // Handle -noonion/-onion=0
            SetReachable(NET_TOR, false); // set onions as unreachable
        } else {
            proxyType addrOnion = proxyType(CService(onionArg, 9050), proxyRandomize);
            if (!addrOnion.IsValid())
                return InitError(strprintf(_("Invalid -onion address: '%s'"), onionArg));
            SetProxy(NET_TOR, addrOnion);
            SetReachable(NET_TOR);
        }
    }

    // see Step 2: parameter interactions for more information about these
    fListen = GetBoolArg("-listen", DEFAULT_LISTEN);
    fDiscover = GetBoolArg("-discover", true);
    fNameLookup = GetBoolArg("-dns", true);

    bool fBound = false;
    if (fListen) {
        if (mapArgs.count("-bind") || mapArgs.count("-whitebind")) {
            BOOST_FOREACH(const std::string& strBind, mapMultiArgs["-bind"]) {
                CService addrBind;
                if (!Lookup(strBind.c_str(), addrBind, GetListenPort(), false))
                    return InitError(strprintf(_("Cannot resolve -bind address: '%s'"), strBind));
                fBound |= Bind(addrBind, (BF_EXPLICIT | BF_REPORT_ERROR));
            }
            BOOST_FOREACH(const std::string& strBind, mapMultiArgs["-whitebind"]) {
                CService addrBind;
                if (!Lookup(strBind.c_str(), addrBind, 0, false))
                    return InitError(strprintf(_("Cannot resolve -whitebind address: '%s'"), strBind));
                if (addrBind.GetPort() == 0)
                    return InitError(strprintf(_("Need to specify a port with -whitebind: '%s'"), strBind));
                fBound |= Bind(addrBind, (BF_EXPLICIT | BF_REPORT_ERROR | BF_WHITELIST));
            }
        }
        else {
            struct in_addr inaddr_any;
            inaddr_any.s_addr = INADDR_ANY;
            fBound |= Bind(CService(in6addr_any, GetListenPort()), BF_NONE);
            fBound |= Bind(CService(inaddr_any, GetListenPort()), !fBound ? BF_REPORT_ERROR : BF_NONE);
        }
        if (!fBound)
            return InitError(_("Failed to listen on any port. Use -listen=0 if you want this."));
    }

    if (mapArgs.count("-externalip")) {
        BOOST_FOREACH(const std::string& strAddr, mapMultiArgs["-externalip"]) {
            CService addrLocal(strAddr, GetListenPort(), fNameLookup);
            if (!addrLocal.IsValid())
                return InitError(strprintf(_("Cannot resolve -externalip address: '%s'"), strAddr));
            AddLocal(CService(strAddr, GetListenPort(), fNameLookup), LOCAL_MANUAL);
        }
    }

    BOOST_FOREACH(const std::string& strDest, mapMultiArgs["-seednode"])
        AddOneShot(strDest);

    // ********************************************************* Step 7: load block chain

    fReindex = GetBoolArg("-reindex", false);

    // Upgrading to 0.8; hard-link the old blknnnn.dat files into /blocks/
    boost::filesystem::path blocksDir = GetDataDir() / "blocks";
    if (!boost::filesystem::exists(blocksDir))
    {
        boost::filesystem::create_directories(blocksDir);
        bool linked = false;
        for (unsigned int i = 1; i < 10000; i++) {
            boost::filesystem::path source = GetDataDir() / strprintf("blk%04u.dat", i);
            if (!boost::filesystem::exists(source)) break;
            boost::filesystem::path dest = blocksDir / strprintf("blk%05u.dat", i-1);
            try {
                boost::filesystem::create_hard_link(source, dest);
                LogPrintf("Hardlinked %s -> %s\n", source.string(), dest.string());
                linked = true;
            } catch (const boost::filesystem::filesystem_error& e) {
                // Note: hardlink creation failing is not a disaster, it just means
                // blocks will get re-downloaded from peers.
                LogPrintf("Error hardlinking blk%04u.dat: %s\n", i, e.what());
                break;
            }
        }
        if (linked)
        {
            fReindex = true;
        }
    }

    // cache size calculations
    int64_t nTotalCache = (GetArg("-dbcache", nDefaultDbCache) << 20);
    nTotalCache = std::max(nTotalCache, nMinDbCache << 20); // total cache cannot be less than nMinDbCache
    nTotalCache = std::min(nTotalCache, nMaxDbCache << 20); // total cache cannot be greated than nMaxDbcache
    int64_t nBlockTreeDBCache = nTotalCache / 8;
    if (nBlockTreeDBCache > (1 << 21) && !GetBoolArg("-txindex", false))
        nBlockTreeDBCache = (1 << 21); // block tree db cache shouldn't be larger than 2 MiB
    nTotalCache -= nBlockTreeDBCache;
    int64_t nCoinDBCache = std::min(nTotalCache / 2, (nTotalCache / 4) + (1 << 23)); // use 25%-50% of the remainder for disk cache
    nTotalCache -= nCoinDBCache;
    nCoinCacheUsage = nTotalCache; // the rest goes to in-memory cache
    LogPrintf("Cache configuration:\n");
    LogPrintf("* Using %.1fMiB for block index database\n", nBlockTreeDBCache * (1.0 / 1024 / 1024));
    LogPrintf("* Using %.1fMiB for chain state database\n", nCoinDBCache * (1.0 / 1024 / 1024));
    LogPrintf("* Using %.1fMiB for in-memory UTXO set\n", nCoinCacheUsage * (1.0 / 1024 / 1024));

    bool fLoaded = false;
    while (!fLoaded) {
        bool fReset = fReindex;
        std::string strLoadError;

        uiInterface.InitMessage(_("Loading block index..."));

        nStart = GetTimeMillis();
        do {
            try {
                UnloadBlockIndex();
                delete pcoinsTip;
                delete pcoinsdbview;
                delete pcoinscatcher;
                delete pblocktree;

                pblocktree = new CBlockTreeDB(nBlockTreeDBCache, false, fReindex);
                pcoinsdbview = new CCoinsViewDB(nCoinDBCache, false, fReindex);
                pcoinscatcher = new CCoinsViewErrorCatcher(pcoinsdbview);
                pcoinsTip = new CCoinsViewCache(pcoinscatcher);

                if (fReindex) {
                    pblocktree->WriteReindexing(true);
                    //If we're reindexing in prune mode, wipe away unusable block files and all undo data files
                    if (fPruneMode)
                        CleanupBlockRevFiles();
                }

                if (!LoadBlockIndex()) {
                    strLoadError = _("Error loading block database");
                    break;
                }

                // If the loaded chain has a wrong genesis, bail out immediately
                // (we're likely using a testnet datadir, or the other way around).
                if (!mapBlockIndex.empty() && mapBlockIndex.count(chainparams.GetConsensus().hashGenesisBlock) == 0)
                    return InitError(_("Incorrect or no genesis block found. Wrong datadir for network?"));

                // Initialize the block index (no-op if non-empty database was already loaded)
                if (!InitBlockIndex()) {
                    strLoadError = _("Error initializing block database");
                    break;
                }

                // Check for changed -txindex state
                if (fTxIndex != GetBoolArg("-txindex", false)) {
                    strLoadError = _("You need to rebuild the database using -reindex to change -txindex");
                    break;
                }

                // Check for changed -prune state.  What we are concerned about is a user who has pruned blocks
                // in the past, but is now trying to run unpruned.
                if (fHavePruned && !fPruneMode) {
                    strLoadError = _("You need to rebuild the database using -reindex to go back to unpruned mode.  This will redownload the entire blockchain");
                    break;
                }

                uiInterface.InitMessage(_("Verifying blocks..."));
                if (fHavePruned && GetArg("-checkblocks", 288) > MIN_BLOCKS_TO_KEEP) {
                    LogPrintf("Prune: pruned datadir may not have more than %d blocks; -checkblocks=%d may fail\n",
                        MIN_BLOCKS_TO_KEEP, GetArg("-checkblocks", 288));
                }

                {
                    LOCK(cs_main);
                    CBlockIndex* tip = chainActive.Tip();
                    if (tip && tip->nTime > GetAdjustedTime() + 2 * 60 * 60) {
                        strLoadError = _("The block database contains a block which appears to be from the future. "
                                "This may be due to your computer's date and time being set incorrectly. "
                                "Only rebuild the block database if you are sure that your computer's date and time are correct");
                        break;
                    }
                }

                if (!CVerifyDB().VerifyDB(pcoinsdbview, GetArg("-checklevel", 3),
                              GetArg("-checkblocks", 288))) {
                    strLoadError = _("Corrupted block database detected");
                    break;
                }
            } catch (const std::exception& e) {
                if (fDebug) LogPrintf("%s\n", e.what());
                strLoadError = _("Error opening block database");
                break;
            }

            fLoaded = true;
        } while(false);

        if (!fLoaded) {
            // first suggest a reindex
            if (!fReset) {
                bool fRet = uiInterface.ThreadSafeMessageBox(
                    strLoadError + ".\n\n" + _("Do you want to rebuild the block database now?"),
                    "", CClientUIInterface::MSG_ERROR | CClientUIInterface::BTN_ABORT);
                if (fRet) {
                    fReindex = true;
                    fRequestShutdown = false;
                } else {
                    LogPrintf("Aborted block database rebuild. Exiting.\n");
                    return false;
                }
            } else {
                return InitError(strLoadError);
            }
        }
    }

    // As LoadBlockIndex can take several minutes, it's possible the user
    // requested to kill the GUI during the last operation. If so, exit.
    // As the program has not fully started yet, Shutdown() is possibly overkill.
    if (fRequestShutdown)
    {
        LogPrintf("Shutdown requested. Exiting.\n");
        return false;
    }
    LogPrintf(" block index %15dms\n", GetTimeMillis() - nStart);

    boost::filesystem::path est_path = GetDataDir() / FEE_ESTIMATES_FILENAME;
    CAutoFile est_filein(fopen(est_path.string().c_str(), "rb"), SER_DISK, CLIENT_VERSION);
    // Allowed to fail as this file IS missing on first startup.
    if (!est_filein.IsNull())
        mempool.ReadFeeEstimates(est_filein);
    fFeeEstimatesInitialized = true;

<<<<<<< HEAD
    // if prune mode, unset NODE_NETWORK and prune block files
    if (fPruneMode) {
        LogPrintf("Unsetting NODE_NETWORK on prune mode\n");
        nLocalServices &= ~NODE_NETWORK;
        if (!fReindex) {
            PruneAndFlush();
        }
    }

    if (!cclGlobals->Init(&mempool)) {
        return false;
    }

=======
>>>>>>> c3848000
    // ********************************************************* Step 8: load wallet
#ifdef ENABLE_WALLET
    if (fDisableWallet) {
        pwalletMain = NULL;
        LogPrintf("Wallet disabled!\n");
    } else {

        // needed to restore wallet transaction meta data after -zapwallettxes
        std::vector<CWalletTx> vWtx;

        if (GetBoolArg("-zapwallettxes", false)) {
            uiInterface.InitMessage(_("Zapping all transactions from wallet..."));

            pwalletMain = new CWallet(strWalletFile);
            DBErrors nZapWalletRet = pwalletMain->ZapWalletTx(vWtx);
            if (nZapWalletRet != DB_LOAD_OK) {
                uiInterface.InitMessage(_("Error loading wallet.dat: Wallet corrupted"));
                return false;
            }

            delete pwalletMain;
            pwalletMain = NULL;
        }

        uiInterface.InitMessage(_("Loading wallet..."));

        nStart = GetTimeMillis();
        bool fFirstRun = true;
        pwalletMain = new CWallet(strWalletFile);
        DBErrors nLoadWalletRet = pwalletMain->LoadWallet(fFirstRun);
        if (nLoadWalletRet != DB_LOAD_OK)
        {
            if (nLoadWalletRet == DB_CORRUPT)
                strErrors << _("Error loading wallet.dat: Wallet corrupted") << "\n";
            else if (nLoadWalletRet == DB_NONCRITICAL_ERROR)
            {
                string msg(_("Warning: error reading wallet.dat! All keys read correctly, but transaction data"
                             " or address book entries might be missing or incorrect."));
                InitWarning(msg);
            }
            else if (nLoadWalletRet == DB_TOO_NEW)
                strErrors << _("Error loading wallet.dat: Wallet requires newer version of Bitcoin Core") << "\n";
            else if (nLoadWalletRet == DB_NEED_REWRITE)
            {
                strErrors << _("Wallet needed to be rewritten: restart Bitcoin Core to complete") << "\n";
                LogPrintf("%s", strErrors.str());
                return InitError(strErrors.str());
            }
            else
                strErrors << _("Error loading wallet.dat") << "\n";
        }

        if (GetBoolArg("-upgradewallet", fFirstRun))
        {
            int nMaxVersion = GetArg("-upgradewallet", 0);
            if (nMaxVersion == 0) // the -upgradewallet without argument case
            {
                LogPrintf("Performing wallet upgrade to %i\n", FEATURE_LATEST);
                nMaxVersion = CLIENT_VERSION;
                pwalletMain->SetMinVersion(FEATURE_LATEST); // permanently upgrade the wallet immediately
            }
            else
                LogPrintf("Allowing wallet upgrade up to %i\n", nMaxVersion);
            if (nMaxVersion < pwalletMain->GetVersion())
                strErrors << _("Cannot downgrade wallet") << "\n";
            pwalletMain->SetMaxVersion(nMaxVersion);
        }

        if (fFirstRun)
        {
            // Create new keyUser and set as default key
            RandAddSeedPerfmon();

            CPubKey newDefaultKey;
            if (pwalletMain->GetKeyFromPool(newDefaultKey)) {
                pwalletMain->SetDefaultKey(newDefaultKey);
                if (!pwalletMain->SetAddressBook(pwalletMain->vchDefaultKey.GetID(), "", "receive"))
                    strErrors << _("Cannot write default address") << "\n";
            }

            pwalletMain->SetBestChain(chainActive.GetLocator());
        }

        LogPrintf("%s", strErrors.str());
        LogPrintf(" wallet      %15dms\n", GetTimeMillis() - nStart);

        RegisterValidationInterface(pwalletMain);

        CBlockIndex *pindexRescan = chainActive.Tip();
        if (GetBoolArg("-rescan", false))
            pindexRescan = chainActive.Genesis();
        else
        {
            CWalletDB walletdb(strWalletFile);
            CBlockLocator locator;
            if (walletdb.ReadBestBlock(locator))
                pindexRescan = FindForkInGlobalIndex(chainActive, locator);
            else
                pindexRescan = chainActive.Genesis();
        }
        if (chainActive.Tip() && chainActive.Tip() != pindexRescan)
        {
            //We can't rescan beyond non-pruned blocks, stop and throw an error
            //this might happen if a user uses a old wallet within a pruned node
            // or if he ran -disablewallet for a longer time, then decided to re-enable
            if (fPruneMode)
            {
                CBlockIndex *block = chainActive.Tip();
                while (block && block->pprev && (block->pprev->nStatus & BLOCK_HAVE_DATA) && block->pprev->nTx > 0 && pindexRescan != block)
                    block = block->pprev;

                if (pindexRescan != block)
                    return InitError(_("Prune: last wallet synchronisation goes beyond pruned data. You need to -reindex (download the whole blockchain again in case of pruned node)"));
            }

            uiInterface.InitMessage(_("Rescanning..."));
            LogPrintf("Rescanning last %i blocks (from block %i)...\n", chainActive.Height() - pindexRescan->nHeight, pindexRescan->nHeight);
            nStart = GetTimeMillis();
            pwalletMain->ScanForWalletTransactions(pindexRescan, true);
            LogPrintf(" rescan      %15dms\n", GetTimeMillis() - nStart);
            pwalletMain->SetBestChain(chainActive.GetLocator());
            nWalletDBUpdated++;

            // Restore wallet transaction metadata after -zapwallettxes=1
            if (GetBoolArg("-zapwallettxes", false) && GetArg("-zapwallettxes", "1") != "2")
            {
                CWalletDB walletdb(strWalletFile);

                BOOST_FOREACH(const CWalletTx& wtxOld, vWtx)
                {
                    uint256 hash = wtxOld.GetHash();
                    std::map<uint256, CWalletTx>::iterator mi = pwalletMain->mapWallet.find(hash);
                    if (mi != pwalletMain->mapWallet.end())
                    {
                        const CWalletTx* copyFrom = &wtxOld;
                        CWalletTx* copyTo = &mi->second;
                        copyTo->mapValue = copyFrom->mapValue;
                        copyTo->vOrderForm = copyFrom->vOrderForm;
                        copyTo->nTimeReceived = copyFrom->nTimeReceived;
                        copyTo->nTimeSmart = copyFrom->nTimeSmart;
                        copyTo->fFromMe = copyFrom->fFromMe;
                        copyTo->strFromAccount = copyFrom->strFromAccount;
                        copyTo->nOrderPos = copyFrom->nOrderPos;
                        copyTo->WriteToDisk(&walletdb);
                    }
                }
            }
        }
        pwalletMain->SetBroadcastTransactions(GetBoolArg("-walletbroadcast", true));
    } // (!fDisableWallet)
#else // ENABLE_WALLET
    LogPrintf("No wallet support compiled in!\n");
#endif // !ENABLE_WALLET

    // ********************************************************* Step 9: data directory maintenance

    // if pruning, unset the service bit and perform the initial blockstore prune
    // after any wallet rescanning has taken place.
    if (fPruneMode) {
        uiInterface.InitMessage(_("Pruning blockstore..."));
        LogPrintf("Unsetting NODE_NETWORK on prune mode\n");
        nLocalServices &= ~NODE_NETWORK;
        if (!fReindex) {
            PruneAndFlush();
        }
    }

    // ********************************************************* Step 10: import blocks

    if (mapArgs.count("-blocknotify"))
        uiInterface.NotifyBlockTip.connect(BlockNotifyCallback);

    uiInterface.InitMessage(_("Activating best chain..."));
    // scan for better chains in the block chain database, that are not yet connected in the active best chain
    CValidationState state;
    if (!ActivateBestChain(state))
        strErrors << "Failed to connect best block";

    std::vector<boost::filesystem::path> vImportFiles;
    if (mapArgs.count("-loadblock"))
    {
        BOOST_FOREACH(const std::string& strFile, mapMultiArgs["-loadblock"])
            vImportFiles.push_back(strFile);
    }
    threadGroup.create_thread(boost::bind(&ThreadImport, vImportFiles));
    if (chainActive.Tip() == NULL) {
        LogPrintf("Waiting for genesis block to be imported...\n");
        while (!fRequestShutdown && chainActive.Tip() == NULL)
            MilliSleep(10);
    }

    // ********************************************************* Step 11: start node

    if (!CheckDiskSpace())
        return false;

    if (!strErrors.str().empty())
        return InitError(strErrors.str());

    RandAddSeedPerfmon();

    //// debug print
    LogPrintf("mapBlockIndex.size() = %u\n",   mapBlockIndex.size());
    LogPrintf("nBestHeight = %d\n",                   chainActive.Height());
#ifdef ENABLE_WALLET
    LogPrintf("setKeyPool.size() = %u\n",      pwalletMain ? pwalletMain->setKeyPool.size() : 0);
    LogPrintf("mapWallet.size() = %u\n",       pwalletMain ? pwalletMain->mapWallet.size() : 0);
    LogPrintf("mapAddressBook.size() = %u\n",  pwalletMain ? pwalletMain->mapAddressBook.size() : 0);
#endif

    if (!cclGlobals->Run(threadGroup)) {
        StartNode(threadGroup, scheduler);
    } 

    // Monitor the chain, and alert if we get blocks much quicker or slower than expected
    int64_t nPowTargetSpacing = Params().GetConsensus().nPowTargetSpacing;
    CScheduler::Function f = boost::bind(&PartitionCheck, &IsInitialBlockDownload,
                                         boost::ref(cs_main), boost::cref(pindexBestHeader), nPowTargetSpacing);
    scheduler.scheduleEvery(f, nPowTargetSpacing);

    // Generate coins in the background
    GenerateBitcoins(GetBoolArg("-gen", false), GetArg("-genproclimit", 1), Params());

    // ********************************************************* Step 11: finished

    SetRPCWarmupFinished();
    uiInterface.InitMessage(_("Done loading"));

#ifdef ENABLE_WALLET
    if (pwalletMain) {
        // Add wallet transactions that aren't already in a block to mapTransactions
        pwalletMain->ReacceptWalletTransactions();

        // Run a thread to flush wallet periodically
        threadGroup.create_thread(boost::bind(&ThreadFlushWalletDB, boost::ref(pwalletMain->strWalletFile)));
    }
#endif

    return !fRequestShutdown;
}<|MERGE_RESOLUTION|>--- conflicted
+++ resolved
@@ -1306,22 +1306,10 @@
         mempool.ReadFeeEstimates(est_filein);
     fFeeEstimatesInitialized = true;
 
-<<<<<<< HEAD
-    // if prune mode, unset NODE_NETWORK and prune block files
-    if (fPruneMode) {
-        LogPrintf("Unsetting NODE_NETWORK on prune mode\n");
-        nLocalServices &= ~NODE_NETWORK;
-        if (!fReindex) {
-            PruneAndFlush();
-        }
-    }
-
     if (!cclGlobals->Init(&mempool)) {
         return false;
     }
 
-=======
->>>>>>> c3848000
     // ********************************************************* Step 8: load wallet
 #ifdef ENABLE_WALLET
     if (fDisableWallet) {
